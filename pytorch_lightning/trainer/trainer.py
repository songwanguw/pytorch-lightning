--- conflicted
+++ resolved
@@ -232,10 +232,7 @@
             num_nodes: number of GPU nodes for distributed training.
 
             num_processes: number of processes for distributed training with distributed_backend="ddp_cpu"
-<<<<<<< HEAD
-
-=======
->>>>>>> 8d1c9249
+
             num_sanity_val_steps: Sanity check runs n validation batches before starting the training routine.
                 Set it to `-1` to run all batches in all validation dataloaders. Default: 2
 
@@ -610,16 +607,13 @@
             num_dataloaders=len(dataloaders)
         )
 
-        self.evaluation_loop.track_metrics_before_on_evaluation_epoch_end(
-            deprecated_eval_results, epoch_logs, test_mode)
-
         # hook
         self.evaluation_loop.on_evaluation_epoch_end()
 
         # hook
         self.evaluation_loop.on_evaluation_end()
 
-        # bookkeeping
+        # bookkeeping and logging
         eval_loop_results = self.evaluation_loop.log_epoch_metrics_on_evaluation_end()
         self.evaluation_loop.predictions.to_disk()
 
